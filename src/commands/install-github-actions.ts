--- conflicted
+++ resolved
@@ -77,7 +77,6 @@
           fetch-depth: 0
           ref: \${{ github.event.pull_request.base.ref }}  # Checkout the target branch
           
-<<<<<<< HEAD
       - name: Find and download Claude notes artifact
         env:
           GITHUB_TOKEN: \${{ secrets.GITHUB_TOKEN }}
@@ -124,14 +123,6 @@
             echo "No Claude notes artifact found for PR \${{ github.event.number }}"
             echo "This might mean there were no Claude Code contributions in this PR"
           fi
-=======
-      - name: Download Claude notes artifact
-        uses: actions/download-artifact@v4
-        with:
-          name: claude-notes-pr-\${{ github.event.pull_request.number }}
-          path: ./artifacts/
-        continue-on-error: true
->>>>>>> 2a84da9b
         
       - name: Check if Claude notes exist
         id: check-notes
